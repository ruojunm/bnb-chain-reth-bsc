--- conflicted
+++ resolved
@@ -3,17 +3,10 @@
 pub mod provider;
 pub mod constants;
 pub mod gas;
-<<<<<<< HEAD
-pub mod hooks;
-pub mod slash_pool;
 pub mod vote_pool;
-pub mod transaction_splitter;
 pub mod consensus;
-=======
->>>>>>> 0065ad0e
 pub mod util;
 pub mod error;
-pub mod consensus;
 pub mod validation;
 pub mod db;
 pub mod seal;
@@ -25,11 +18,8 @@
 pub use error::ParliaConsensusError;
 pub use util::hash_with_chain_id;
 pub use provider::SnapshotProvider;
-<<<<<<< HEAD
 pub use vote_pool as votes;
-=======
 pub use consensus::Parlia;
->>>>>>> 0065ad0e
 
 /// Epoch length.
 pub const EPOCH: u64 = 200;