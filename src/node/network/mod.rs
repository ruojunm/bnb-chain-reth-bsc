--- conflicted
+++ resolved
@@ -1,12 +1,8 @@
 #![allow(clippy::owned_cow)]
 use crate::{
     node::{
-<<<<<<< HEAD
+        engine_api::payload::BscPayloadTypes,
         network::block_import::{handle::ImportHandle, BscBlockImport},
-=======
-        engine_api::payload::BscPayloadTypes,
-        network::block_import::{handle::ImportHandle, service::ImportService, BscBlockImport},
->>>>>>> 1b717643
         primitives::{BscBlobTransactionSidecar, BscPrimitives},
         BscNode,
     },
