--- conflicted
+++ resolved
@@ -73,19 +73,13 @@
     /// Context for block execution.
     pub(super) ctx: BscBlockExecutionCtx<'a>,
     /// Utility to call system caller.
-<<<<<<< HEAD
     pub(super) system_caller: SystemCaller<Spec>,
-    /// State hook.
-    pub(super) hook: Option<Box<dyn OnStateHook>>,
     /// Snapshot provider for accessing Parlia validator snapshots.
     pub(super) snapshot_provider: Option<Arc<dyn SnapshotProvider + Send + Sync>>,
     /// Parlia consensus instance.
     pub(crate) parlia: Arc<Parlia<Spec>>,
     /// Inner execution context.
     pub(super) inner_ctx: InnerExecutionContext,
-=======
-    system_caller: SystemCaller<Spec>,
->>>>>>> 020cf98d
 }
 
 impl<'a, DB, EVM, Spec, R: ReceiptBuilder> BscBlockExecutor<'a, EVM, Spec, R>
@@ -135,8 +129,6 @@
             hertz_patch_manager,
             ctx,
             system_caller: SystemCaller::new(spec_clone),
-<<<<<<< HEAD
-            hook: None,
             snapshot_provider: crate::shared::get_snapshot_provider().cloned(),
             parlia,
             inner_ctx: InnerExecutionContext {
@@ -147,8 +139,6 @@
                 header: None,
                 parent_header: None,
             },
-=======
->>>>>>> 020cf98d
         }
     }
 
@@ -206,74 +196,6 @@
         Ok(())
     }
 
-<<<<<<< HEAD
-=======
-    pub(crate) fn transact_system_tx(
-        &mut self,
-        tx: &TransactionSigned,
-        sender: Address,
-    ) -> Result<(), BlockExecutionError> {
-        // TODO: Consensus handle reverting slashing system txs (they shouldnt be in the block)
-        // https://github.com/bnb-chain/reth/blob/main/crates/bsc/evm/src/execute.rs#L602
-
-        let account = self
-            .evm
-            .db_mut()
-            .basic(sender)
-            .map_err(BlockExecutionError::other)?
-            .unwrap_or_default();
-
-        let tx_env = BscTxEnv {
-            base: TxEnv {
-                caller: sender,
-                kind: TxKind::Call(tx.to().unwrap()),
-                nonce: account.nonce,
-                gas_limit: u64::MAX / 2,
-                value: tx.value(),
-                data: tx.input().clone(),
-                // Setting the gas price to zero enforces that no value is transferred as part of
-                // the call, and that the call will not count against the block's
-                // gas limit
-                gas_price: 0,
-                // The chain ID check is not relevant here and is disabled if set to None
-                chain_id: Some(self.spec.chain().id()),
-                // Setting the gas priority fee to None ensures the effective gas price is
-                //derived         // from the `gas_price` field, which we need to be zero
-                gas_priority_fee: None,
-                access_list: Default::default(),
-                // blob fields can be None for this tx
-                blob_hashes: Vec::new(),
-                max_fee_per_blob_gas: 0,
-                tx_type: 0,
-                authorization_list: Default::default(),
-            },
-            is_system_transaction: true,
-        };
-
-        let result_and_state = self.evm.transact(tx_env).map_err(BlockExecutionError::other)?;
-
-        let ResultAndState { result, state } = result_and_state;
-
-        let mut temp_state = state.clone();
-        temp_state.remove(&SYSTEM_ADDRESS);
-        self.system_caller.on_state(StateChangeSource::Transaction(self.receipts.len()), &temp_state);
-
-        let tx = tx.clone();
-        let gas_used = result.gas_used();
-        self.gas_used += gas_used;
-        self.receipts.push(self.receipt_builder.build_receipt(ReceiptBuilderCtx {
-            tx: &tx,
-            evm: &self.evm,
-            result,
-            state: &state,
-            cumulative_gas_used: self.gas_used,
-        }));
-        self.evm.db_mut().commit(state);
-
-        Ok(())
-    }
-
->>>>>>> 020cf98d
     /// Replaces the code of a system contract in state.
     fn upgrade_system_contract(
         &mut self,
