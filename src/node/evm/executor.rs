use super::patch::{
    patch_chapel_after_tx, patch_chapel_before_tx, patch_mainnet_after_tx, patch_mainnet_before_tx,
};
use crate::{
    consensus::{SYSTEM_ADDRESS, parlia::{HertzPatchManager, VoteAddress, Snapshot}},
    evm::transaction::BscTxEnv,
    hardforks::BscHardforks,
    system_contracts::{
        feynman_fork::ValidatorElectionInfo,
        get_upgrade_system_contracts, is_system_transaction, SystemContract, STAKE_HUB_CONTRACT,
    },
};
use alloy_consensus::{Header, Transaction, TxReceipt};
use alloy_eips::{eip7685::Requests, Encodable2718};
use alloy_evm::{block::{ExecutableTx, StateChangeSource}, eth::receipt_builder::ReceiptBuilderCtx};
use alloy_primitives::{uint, Address, TxKind, U256, BlockNumber, Bytes};
use reth_chainspec::{EthChainSpec, EthereumHardforks, Hardforks};
use reth_evm::{
    block::{BlockValidationError, CommitChanges},
    eth::{receipt_builder::ReceiptBuilder, EthBlockExecutionCtx},
    execute::{BlockExecutionError, BlockExecutor},
    system_calls::SystemCaller,
    Database, Evm, FromRecoveredTx, FromTxWithEncoded, IntoTxEnv, OnStateHook, RecoveredTx,
};
use reth_primitives::TransactionSigned;
use reth_provider::BlockExecutionResult;
use reth_revm::State;
use revm::{
    context::{
        result::{ExecutionResult, ResultAndState},
        TxEnv,
    },
    state::Bytecode,
    Database as _, DatabaseCommit,
};
use tracing::debug;
use alloy_eips::eip2935::{HISTORY_STORAGE_ADDRESS, HISTORY_STORAGE_CODE};
use alloy_primitives::keccak256;
use std::{collections::HashMap, sync::Arc};
use crate::consensus::parlia::SnapshotProvider;

/// Helper type for the input of post execution.
#[allow(clippy::type_complexity)]
#[derive(Debug, Clone)]
pub(crate) struct InnerExecutionContext {
    pub(crate) current_validators: Option<(Vec<Address>, HashMap<Address, VoteAddress>)>,
    pub(crate) max_elected_validators: Option<U256>,
    pub(crate) validators_election_info: Option<Vec<ValidatorElectionInfo>>,
    pub(crate) snap: Option<Snapshot>,
    pub(crate) header: Option<Header>,
    pub(crate) parent_header: Option<Header>,
}

pub struct BscBlockExecutor<'a, EVM, Spec, R: ReceiptBuilder>
where
    Spec: EthChainSpec,
{
    /// Reference to the specification object.
    pub(super) spec: Spec,
    /// Inner EVM.
    pub(super) evm: EVM,
    /// Gas used in the block.
    pub(super) gas_used: u64,
    /// Receipts of executed transactions.
    pub(super) receipts: Vec<R::Receipt>,
    /// System txs
    pub(super) system_txs: Vec<R::Transaction>,
    /// Receipt builder.
    pub(super) receipt_builder: R,
    /// System contracts used to trigger fork specific logic.
    pub(super) system_contracts: SystemContract<Spec>,
    /// Hertz patch manager for mainnet compatibility
    /// TODO: refine later.
    #[allow(dead_code)]
    hertz_patch_manager: HertzPatchManager,
    /// Context for block execution.
    _ctx: EthBlockExecutionCtx<'a>,
    /// Utility to call system caller.
    pub(super) system_caller: SystemCaller<Spec>,
    /// State hook.
    pub(super) hook: Option<Box<dyn OnStateHook>>,
    /// Snapshot provider for accessing Parlia validator snapshots.
    pub(super) snapshot_provider: Option<Arc<dyn SnapshotProvider + Send + Sync>>,
    /// Parlia consensus instance used (optional during execution).
    pub(super) parlia_consensus: Option<Arc<dyn crate::consensus::parlia::ParliaConsensusObject + Send + Sync>>,
    /// Inner execution context.
    pub(super) inner_ctx: InnerExecutionContext,
}

impl<'a, DB, EVM, Spec, R: ReceiptBuilder> BscBlockExecutor<'a, EVM, Spec, R>
where
    DB: Database + 'a,
    EVM: Evm<
        DB = &'a mut State<DB>,
        Tx: FromRecoveredTx<R::Transaction>
                + FromRecoveredTx<TransactionSigned>
                + FromTxWithEncoded<TransactionSigned>,
    >,
    Spec: EthereumHardforks + BscHardforks + EthChainSpec + Hardforks + Clone,
    R: ReceiptBuilder<Transaction = TransactionSigned, Receipt: TxReceipt>,
    <R as ReceiptBuilder>::Transaction: Unpin + From<TransactionSigned>,
    <EVM as alloy_evm::Evm>::Tx: FromTxWithEncoded<<R as ReceiptBuilder>::Transaction>,
    BscTxEnv: IntoTxEnv<<EVM as alloy_evm::Evm>::Tx>,
    R::Transaction: Into<TransactionSigned>,
{
    /// Creates a new BscBlockExecutor.
    pub fn new(
        evm: EVM,
        _ctx: EthBlockExecutionCtx<'a>,
        spec: Spec,
        receipt_builder: R,
        system_contracts: SystemContract<Spec>,
    ) -> Self {
        // Determine if this is mainnet for Hertz patches
        let is_mainnet = spec.chain().id() == 56; // BSC mainnet chain ID
        let hertz_patch_manager = HertzPatchManager::new(is_mainnet);

        let spec_clone = spec.clone();
        Self {
            spec,
            evm,
            gas_used: 0,
            receipts: vec![],
            system_txs: vec![],
            receipt_builder,
            system_contracts,
            hertz_patch_manager,
            _ctx,
            system_caller: SystemCaller::new(spec_clone),
            hook: None,
            snapshot_provider: crate::shared::get_snapshot_provider().cloned(),
            parlia_consensus: crate::shared::get_parlia_consensus().cloned(),
            inner_ctx: InnerExecutionContext {
                current_validators: None,
                max_elected_validators: None,
                validators_election_info: None,
                snap: None,
                header: None,
                parent_header: None,
            },
        }
    }

    /// Applies system contract upgrades if the Feynman fork is not yet active.
    fn upgrade_contracts(&mut self) -> Result<(), BlockExecutionError> {
        let contracts = get_upgrade_system_contracts(
            &self.spec,
            self.evm.block().number.to(),
            self.evm.block().timestamp.to(),
            self.evm.block().timestamp.to::<u64>() - 3_000, /* TODO: how to get parent block
                                                             * timestamp? */
        )
        .map_err(|_| BlockExecutionError::msg("Failed to get upgrade system contracts"))?;

        for (address, maybe_code) in contracts {
            if let Some(code) = maybe_code {
                self.upgrade_system_contract(address, code)?;
            }
        }

        Ok(())
    }

    /// Initializes the feynman contracts
    fn initialize_feynman_contracts(
        &mut self,
        beneficiary: Address,
    ) -> Result<(), BlockExecutionError> {
        // Exit early if contracts are already initialized
        if !self
            .evm
            .db_mut()
            .storage(STAKE_HUB_CONTRACT, U256::ZERO)
            .map_err(BlockExecutionError::other)?
            .is_zero()
        {
            return Ok(());
        }

        let txs = self.system_contracts.feynman_contracts_txs();
        for tx in txs {
            self.transact_system_tx(&tx, beneficiary)?;
        }
        Ok(())
    }

    /// Initializes the genesis contracts
    fn deploy_genesis_contracts(
        &mut self,
        beneficiary: Address,
    ) -> Result<(), BlockExecutionError> {
        let txs = self.system_contracts.genesis_contracts_txs();
        for (_, tx) in txs.iter().enumerate() {
            self.transact_system_tx(tx, beneficiary)?;
        }
        Ok(())
    }

    pub(crate) fn transact_system_tx(
        &mut self,
        tx: &TransactionSigned,
        sender: Address,
    ) -> Result<(), BlockExecutionError> {
        let account = self
            .evm
            .db_mut()
            .basic(sender)
            .map_err(BlockExecutionError::other)?
            .unwrap_or_default();

        let tx_env = BscTxEnv {
            base: TxEnv {
                caller: sender,
                kind: TxKind::Call(tx.to().unwrap()),
                nonce: account.nonce,
                gas_limit: u64::MAX / 2,
                value: tx.value(),
                data: tx.input().clone(),
                gas_price: 0,
                chain_id: Some(self.spec.chain().id()),
                gas_priority_fee: None,
                access_list: Default::default(),
                blob_hashes: Vec::new(),
                max_fee_per_blob_gas: 0,
                tx_type: 0,
                authorization_list: Default::default(),
            },
            is_system_transaction: true,
        };

        let result_and_state = self.evm.transact(tx_env).map_err(BlockExecutionError::other)?;

        let ResultAndState { result, state } = result_and_state;

        if let Some(hook) = &mut self.hook {
            hook.on_state(StateChangeSource::Transaction(self.receipts.len()), &state);
        }

        let tx = tx.clone();
        let gas_used = result.gas_used();
        self.gas_used += gas_used;
        self.receipts.push(self.receipt_builder.build_receipt(ReceiptBuilderCtx {
            tx: &tx,
            evm: &self.evm,
            result,
            state: &state,
            cumulative_gas_used: self.gas_used,
        }));
        self.evm.db_mut().commit(state);

        Ok(())
    }

    /// Replaces the code of a system contract in state.
    fn upgrade_system_contract(
        &mut self,
        address: Address,
        code: Bytecode,
    ) -> Result<(), BlockExecutionError> {
        let account =
            self.evm.db_mut().load_cache_account(address).map_err(BlockExecutionError::other)?;

        let mut info = account.account_info().unwrap_or_default();
        info.code_hash = code.hash_slow();
        info.code = Some(code);

        let transition = account.change(info, Default::default());
        self.evm.db_mut().apply_transition(vec![(address, transition)]);
        Ok(())
    }

    pub(crate) fn apply_history_storage_account(
        &mut self,
        block_number: BlockNumber,
    ) -> Result<bool, BlockExecutionError> {
        debug!(
            "Apply history storage account {:?} at height {:?}",
            HISTORY_STORAGE_ADDRESS, block_number
        );

        let account = self.evm.db_mut().load_cache_account(HISTORY_STORAGE_ADDRESS).map_err(|err| {
            BlockExecutionError::other(err)
        })?;

        let mut new_info = account.account_info().unwrap_or_default();
        new_info.code_hash = keccak256(HISTORY_STORAGE_CODE.clone());
        new_info.code = Some(Bytecode::new_raw(Bytes::from_static(&HISTORY_STORAGE_CODE)));
        new_info.nonce = 1_u64;
        new_info.balance = U256::ZERO;

        let transition = account.change(new_info, Default::default());
        self.evm.db_mut().apply_transition(vec![(HISTORY_STORAGE_ADDRESS, transition)]);
        Ok(true)
    }
}

// Note: Storage patch application function is available for future use
// Currently, Hertz patches are applied through the existing patch system

impl<'a, DB, E, Spec, R> BlockExecutor for BscBlockExecutor<'a, E, Spec, R>
where
    DB: Database + 'a,
    E: Evm<
        DB = &'a mut State<DB>,
        Tx: FromRecoveredTx<R::Transaction>
                + FromRecoveredTx<TransactionSigned>
                + FromTxWithEncoded<TransactionSigned>,
    >,
    Spec: EthereumHardforks + BscHardforks + EthChainSpec + Hardforks,
    R: ReceiptBuilder<Transaction = TransactionSigned, Receipt: TxReceipt>,
    <R as ReceiptBuilder>::Transaction: Unpin + From<TransactionSigned>,
    <E as alloy_evm::Evm>::Tx: FromTxWithEncoded<<R as ReceiptBuilder>::Transaction>,
    BscTxEnv: IntoTxEnv<<E as alloy_evm::Evm>::Tx>,
    R::Transaction: Into<TransactionSigned>,
{
    type Transaction = TransactionSigned;
    type Receipt = R::Receipt;
    type Evm = E;

    fn apply_pre_execution_changes(&mut self) -> Result<(), BlockExecutionError> {
        // pre check and prepare some intermediate data for commit parlia snapshot in finish function.
        let block_env = self.evm.block().clone();
        self.check_new_block(&block_env)?;

        // set state clear flag if the block is after the Spurious Dragon hardfork.
        let state_clear_flag = self.spec.is_spurious_dragon_active_at_block(self.evm.block().number.to());
        self.evm.db_mut().set_state_clear_flag(state_clear_flag);

        if !self.spec.is_feynman_active_at_timestamp(self.evm.block().timestamp.to()) {
            self.upgrade_contracts()?;
        }

        // enable BEP-440/EIP-2935 for historical block hashes from state.
        if self.spec.is_prague_transition_at_timestamp(self.evm.block().timestamp.to(), self.evm.block().timestamp.to::<u64>() - 3) {
            self.apply_history_storage_account(self.evm.block().number.to::<u64>())?;
        }
        if self.spec.is_prague_active_at_timestamp(self.evm.block().timestamp.to()) {
            self.system_caller.apply_blockhashes_contract_call(self._ctx.parent_hash, &mut self.evm)?;
        }

        Ok(())
    }

    fn execute_transaction_with_commit_condition(
        &mut self,
        _tx: impl ExecutableTx<Self>,
        _f: impl FnOnce(&ExecutionResult<<Self::Evm as Evm>::HaltReason>) -> CommitChanges,
    ) -> Result<Option<u64>, BlockExecutionError> {
        unimplemented!();
    }

    fn execute_transaction_with_result_closure(
        &mut self,
        tx: impl ExecutableTx<Self>
            + IntoTxEnv<<E as alloy_evm::Evm>::Tx>
            + RecoveredTx<TransactionSigned>,
        f: impl for<'b> FnOnce(&'b ExecutionResult<<E as alloy_evm::Evm>::HaltReason>),
    ) -> Result<u64, BlockExecutionError> {
        let signer = tx.signer();
        let is_system = is_system_transaction(tx.tx(), *signer, self.evm.block().beneficiary);

        if is_system {
            self.system_txs.push(tx.tx().clone());
            return Ok(0);
        }

        // TODO: refine it.
        // apply patches before (legacy - keeping for compatibility)
        patch_mainnet_before_tx(tx.tx(), self.evm.db_mut())?;
        patch_chapel_before_tx(tx.tx(), self.evm.db_mut())?;

        let block_available_gas = self.evm.block().gas_limit - self.gas_used;
        if tx.tx().gas_limit() > block_available_gas {
            return Err(BlockValidationError::TransactionGasLimitMoreThanAvailableBlockGas {
                transaction_gas_limit: tx.tx().gas_limit(),
                block_available_gas,
            }
            .into());
        }
        let tx_hash = tx.tx().trie_hash();
        let tx_ref = tx.tx().clone();
        let result_and_state =
            self.evm.transact(tx).map_err(|err| BlockExecutionError::evm(err, tx_hash))?;
        let ResultAndState { result, state } = result_and_state;

        f(&result);

        // Call state hook if it exists, passing the evmstate
        if let Some(hook) = &mut self.hook {
            let mut temp_state = state.clone();
            temp_state.remove(&SYSTEM_ADDRESS);
            hook.on_state(StateChangeSource::Transaction(self.receipts.len()), &temp_state);
        }

        let gas_used = result.gas_used();
        self.gas_used += gas_used;
        self.receipts.push(self.receipt_builder.build_receipt(ReceiptBuilderCtx {
            tx: &tx_ref,
            evm: &self.evm,
            result,
            state: &state,
            cumulative_gas_used: self.gas_used,
        }));
        self.evm.db_mut().commit(state);

        // apply patches after
        patch_mainnet_after_tx(&tx_ref, self.evm.db_mut())?;
        patch_chapel_after_tx(&tx_ref, self.evm.db_mut())?;

        Ok(gas_used)
    }



    fn finish(
        mut self,
    ) -> Result<(Self::Evm, BlockExecutionResult<R::Receipt>), BlockExecutionError> {
        // If first block deploy genesis contracts
        if self.evm.block().number == uint!(1U256) {
            self.deploy_genesis_contracts(self.evm.block().beneficiary)?;
        }

        if self.spec.is_feynman_active_at_timestamp(self.evm.block().timestamp.to()) {
            self.upgrade_contracts()?;
        }
        if self.spec.is_feynman_active_at_timestamp(self.evm.block().timestamp.to()) &&
            !self.spec.is_feynman_active_at_timestamp(self.evm.block().timestamp.to::<u64>() - 100)
        {
            self.initialize_feynman_contracts(self.evm.block().beneficiary)?;
        }

        self.finalize_new_block(&self.evm.block().clone())?;
<<<<<<< HEAD

        // TODO: refine this part.
        // -----------------------------------------------------------------
        // reth-bsc-trail PATTERN: Create current snapshot from parent snapshot after execution
        // Get parent snapshot at start, apply current block changes, cache current snapshot
        // -----------------------------------------------------------------
        let current_block_number = self.evm.block().number.to::<u64>();
        if let Some(provider) = crate::shared::get_snapshot_provider() {
            // Get parent snapshot (like reth-bsc-trail does)
            let parent_number = current_block_number.saturating_sub(1);
            if let Some(parent_snapshot) = provider.snapshot(parent_number) {
                // Create current snapshot by applying current block to parent snapshot (like reth-bsc-trail does)
                // We need to create a simple header for snapshot application
                let current_block = self.evm.block();

                // Create a minimal header for snapshot application
                // Note: We only need the essential fields for snapshot application
                let header = alloy_consensus::Header {
                    parent_hash: alloy_primitives::B256::ZERO, // Not used in snapshot.apply
                    beneficiary: current_block.beneficiary,
                    state_root: alloy_primitives::B256::ZERO, // Not used in snapshot.apply
                    transactions_root: alloy_primitives::B256::ZERO, // Not used in snapshot.apply
                    receipts_root: alloy_primitives::B256::ZERO, // Not used in snapshot.apply
                    logs_bloom: alloy_primitives::Bloom::ZERO, // Not used in snapshot.apply
                    difficulty: current_block.difficulty,
                    number: current_block.number.to::<u64>(),
                    gas_limit: current_block.gas_limit,
                    gas_used: self.gas_used, // Use actual gas used from execution
                    timestamp: current_block.timestamp.to::<u64>(),
                    extra_data: alloy_primitives::Bytes::new(), // Will be filled from actual block data
                    mix_hash: alloy_primitives::B256::ZERO, // Not used in snapshot.apply
                    nonce: alloy_primitives::B64::ZERO, // Not used in snapshot.apply
                    base_fee_per_gas: Some(current_block.basefee),
                    withdrawals_root: None, // Not used in snapshot.apply
                    blob_gas_used: None, // Not used in snapshot.apply
                    excess_blob_gas: None, // Not used in snapshot.apply
                    parent_beacon_block_root: None, // Not used in snapshot.apply
                    ommers_hash: alloy_primitives::B256::ZERO, // Not used in snapshot.apply
                    requests_hash: None, // Not used in snapshot.apply
                };

                // Check for epoch boundary and parse validator updates (exactly like reth-bsc-trail does)
                let epoch_num = parent_snapshot.epoch_num;
                let miner_check_len = parent_snapshot.miner_history_check_len();
                let is_epoch_boundary = current_block_number > 0 &&
                    current_block_number % epoch_num == miner_check_len;

                let (new_validators, vote_addrs, turn_length) = if is_epoch_boundary {
                    // Epoch boundary detected during execution

                    // Find the checkpoint header (miner_check_len blocks back, like reth-bsc-trail does)
                    let checkpoint_block_number = current_block_number - miner_check_len;
                    // Looking for validator updates in checkpoint block

                    // Use the global snapshot provider to access header data
                    if let Some(provider) = crate::shared::get_snapshot_provider() {
                        // Try to get the checkpoint header from the same provider that has database access
                        match provider.get_checkpoint_header(checkpoint_block_number) {
                            Some(checkpoint_header) => {
                                // Successfully fetched checkpoint header

                                // Parse validator set from checkpoint header (like reth-bsc-trail does)
                                let parsed = crate::consensus::parlia::validator::parse_epoch_update(&checkpoint_header,
                                    self.spec.is_luban_active_at_block(checkpoint_block_number),
                                    self.spec.is_bohr_active_at_timestamp(checkpoint_header.timestamp)
                                );

                                // Validator set parsed from checkpoint header

                                parsed
                            },
                            None => {
                                tracing::warn!("⚠️ [BSC] Checkpoint header for block {} not found via snapshot provider", checkpoint_block_number);
                                (Vec::new(), None, None)
                            }
                        }
                    } else {
                        tracing::error!("❌ [BSC] No global snapshot provider available for header fetching");
                        (Vec::new(), None, None)
                    }
                } else {
                    (Vec::new(), None, None)
                };

                // Get current header and parse attestation
                let current_header = provider.get_checkpoint_header(current_block_number);
                let (apply_header, attestation) = if let Some(current_header) = current_header {
                    let attestation = crate::consensus::parlia::attestation::parse_vote_attestation_from_header(
                        &current_header,
                        parent_snapshot.epoch_num,
                        self.spec.is_luban_active_at_block(current_block_number),
                        self.spec.is_bohr_active_at_timestamp(current_header.timestamp)
                    );
                    (current_header, attestation)
                } else {
                    // Fallback to the constructed header if we can't get the real one
                    (header, None)
                };

                // Apply current block to parent snapshot (like reth-bsc-trail does)
                if let Some(current_snapshot) = parent_snapshot.apply(
                    current_block.beneficiary, // proposer
                    &apply_header,
                    new_validators, // parsed validators from checkpoint header
                    vote_addrs, // parsed vote addresses from checkpoint header
                    attestation, // parsed attestation from header
                    turn_length, // parsed turn length from checkpoint header
                    &self.spec,
                ) {
                    // Cache the current snapshot immediately (like reth-bsc-trail does)
                    provider.insert(current_snapshot.clone());

                    // Log only for major checkpoints to reduce spam
                    if current_block_number % (crate::consensus::parlia::snapshot::CHECKPOINT_INTERVAL * 10) == 0 {
                        tracing::info!("📦 [BSC] Created checkpoint snapshot for block {}", current_block_number);
                    }
                } else {
                    tracing::error!("❌ [BSC] Failed to apply block {} to parent snapshot", current_block_number);
                }
            } else {
                tracing::warn!("⚠️ [BSC] Parent snapshot not available for block {} during execution", current_block_number);
            }
        } else {
            tracing::warn!("⚠️ [BSC] No snapshot provider available during execution for block {}", current_block_number);
        }
=======
>>>>>>> 66bdac20

        Ok((
            self.evm,
            BlockExecutionResult {
                receipts: self.receipts,
                requests: Requests::default(),
                gas_used: self.gas_used,
            },
        ))
    }

    fn set_state_hook(&mut self, _hook: Option<Box<dyn OnStateHook>>) {
        self.hook = _hook;
    }

    fn evm_mut(&mut self) -> &mut Self::Evm {
        &mut self.evm
    }

    fn evm(&self) -> &Self::Evm {
        &self.evm
    }

}<|MERGE_RESOLUTION|>--- conflicted
+++ resolved
@@ -430,134 +430,6 @@
         }
 
         self.finalize_new_block(&self.evm.block().clone())?;
-<<<<<<< HEAD
-
-        // TODO: refine this part.
-        // -----------------------------------------------------------------
-        // reth-bsc-trail PATTERN: Create current snapshot from parent snapshot after execution
-        // Get parent snapshot at start, apply current block changes, cache current snapshot
-        // -----------------------------------------------------------------
-        let current_block_number = self.evm.block().number.to::<u64>();
-        if let Some(provider) = crate::shared::get_snapshot_provider() {
-            // Get parent snapshot (like reth-bsc-trail does)
-            let parent_number = current_block_number.saturating_sub(1);
-            if let Some(parent_snapshot) = provider.snapshot(parent_number) {
-                // Create current snapshot by applying current block to parent snapshot (like reth-bsc-trail does)
-                // We need to create a simple header for snapshot application
-                let current_block = self.evm.block();
-
-                // Create a minimal header for snapshot application
-                // Note: We only need the essential fields for snapshot application
-                let header = alloy_consensus::Header {
-                    parent_hash: alloy_primitives::B256::ZERO, // Not used in snapshot.apply
-                    beneficiary: current_block.beneficiary,
-                    state_root: alloy_primitives::B256::ZERO, // Not used in snapshot.apply
-                    transactions_root: alloy_primitives::B256::ZERO, // Not used in snapshot.apply
-                    receipts_root: alloy_primitives::B256::ZERO, // Not used in snapshot.apply
-                    logs_bloom: alloy_primitives::Bloom::ZERO, // Not used in snapshot.apply
-                    difficulty: current_block.difficulty,
-                    number: current_block.number.to::<u64>(),
-                    gas_limit: current_block.gas_limit,
-                    gas_used: self.gas_used, // Use actual gas used from execution
-                    timestamp: current_block.timestamp.to::<u64>(),
-                    extra_data: alloy_primitives::Bytes::new(), // Will be filled from actual block data
-                    mix_hash: alloy_primitives::B256::ZERO, // Not used in snapshot.apply
-                    nonce: alloy_primitives::B64::ZERO, // Not used in snapshot.apply
-                    base_fee_per_gas: Some(current_block.basefee),
-                    withdrawals_root: None, // Not used in snapshot.apply
-                    blob_gas_used: None, // Not used in snapshot.apply
-                    excess_blob_gas: None, // Not used in snapshot.apply
-                    parent_beacon_block_root: None, // Not used in snapshot.apply
-                    ommers_hash: alloy_primitives::B256::ZERO, // Not used in snapshot.apply
-                    requests_hash: None, // Not used in snapshot.apply
-                };
-
-                // Check for epoch boundary and parse validator updates (exactly like reth-bsc-trail does)
-                let epoch_num = parent_snapshot.epoch_num;
-                let miner_check_len = parent_snapshot.miner_history_check_len();
-                let is_epoch_boundary = current_block_number > 0 &&
-                    current_block_number % epoch_num == miner_check_len;
-
-                let (new_validators, vote_addrs, turn_length) = if is_epoch_boundary {
-                    // Epoch boundary detected during execution
-
-                    // Find the checkpoint header (miner_check_len blocks back, like reth-bsc-trail does)
-                    let checkpoint_block_number = current_block_number - miner_check_len;
-                    // Looking for validator updates in checkpoint block
-
-                    // Use the global snapshot provider to access header data
-                    if let Some(provider) = crate::shared::get_snapshot_provider() {
-                        // Try to get the checkpoint header from the same provider that has database access
-                        match provider.get_checkpoint_header(checkpoint_block_number) {
-                            Some(checkpoint_header) => {
-                                // Successfully fetched checkpoint header
-
-                                // Parse validator set from checkpoint header (like reth-bsc-trail does)
-                                let parsed = crate::consensus::parlia::validator::parse_epoch_update(&checkpoint_header,
-                                    self.spec.is_luban_active_at_block(checkpoint_block_number),
-                                    self.spec.is_bohr_active_at_timestamp(checkpoint_header.timestamp)
-                                );
-
-                                // Validator set parsed from checkpoint header
-
-                                parsed
-                            },
-                            None => {
-                                tracing::warn!("⚠️ [BSC] Checkpoint header for block {} not found via snapshot provider", checkpoint_block_number);
-                                (Vec::new(), None, None)
-                            }
-                        }
-                    } else {
-                        tracing::error!("❌ [BSC] No global snapshot provider available for header fetching");
-                        (Vec::new(), None, None)
-                    }
-                } else {
-                    (Vec::new(), None, None)
-                };
-
-                // Get current header and parse attestation
-                let current_header = provider.get_checkpoint_header(current_block_number);
-                let (apply_header, attestation) = if let Some(current_header) = current_header {
-                    let attestation = crate::consensus::parlia::attestation::parse_vote_attestation_from_header(
-                        &current_header,
-                        parent_snapshot.epoch_num,
-                        self.spec.is_luban_active_at_block(current_block_number),
-                        self.spec.is_bohr_active_at_timestamp(current_header.timestamp)
-                    );
-                    (current_header, attestation)
-                } else {
-                    // Fallback to the constructed header if we can't get the real one
-                    (header, None)
-                };
-
-                // Apply current block to parent snapshot (like reth-bsc-trail does)
-                if let Some(current_snapshot) = parent_snapshot.apply(
-                    current_block.beneficiary, // proposer
-                    &apply_header,
-                    new_validators, // parsed validators from checkpoint header
-                    vote_addrs, // parsed vote addresses from checkpoint header
-                    attestation, // parsed attestation from header
-                    turn_length, // parsed turn length from checkpoint header
-                    &self.spec,
-                ) {
-                    // Cache the current snapshot immediately (like reth-bsc-trail does)
-                    provider.insert(current_snapshot.clone());
-
-                    // Log only for major checkpoints to reduce spam
-                    if current_block_number % (crate::consensus::parlia::snapshot::CHECKPOINT_INTERVAL * 10) == 0 {
-                        tracing::info!("📦 [BSC] Created checkpoint snapshot for block {}", current_block_number);
-                    }
-                } else {
-                    tracing::error!("❌ [BSC] Failed to apply block {} to parent snapshot", current_block_number);
-                }
-            } else {
-                tracing::warn!("⚠️ [BSC] Parent snapshot not available for block {} during execution", current_block_number);
-            }
-        } else {
-            tracing::warn!("⚠️ [BSC] No snapshot provider available during execution for block {}", current_block_number);
-        }
-=======
->>>>>>> 66bdac20
 
         Ok((
             self.evm,
