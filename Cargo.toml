[package]
name = "reth_bsc"
version = "0.1.0"
edition = "2021"
build = "build.rs"

[lib]
name = "reth_bsc"
path = "src/lib.rs"

[[bin]]
name = "reth-bsc"
path = "src/main.rs"

[[bin]]
name = "snapshot-checker"
path = "src/bin/snapshot_checker.rs"

[dependencies]
<<<<<<< HEAD
reth = { git = "https://github.com/clydemeng/reth.git", branch = "parlia-8e0ff9" }
reth-cli = { git = "https://github.com/clydemeng/reth.git", branch = "parlia-8e0ff9" }
reth-cli-commands = { git = "https://github.com/clydemeng/reth.git", branch = "parlia-8e0ff9" }
reth-basic-payload-builder = { git = "https://github.com/clydemeng/reth.git", branch = "parlia-8e0ff9" }
reth-db = { git = "https://github.com/clydemeng/reth.git", branch = "parlia-8e0ff9" }
reth-engine-local = { git = "https://github.com/clydemeng/reth.git", branch = "parlia-8e0ff9" }
reth-chainspec = { git = "https://github.com/clydemeng/reth.git", branch = "parlia-8e0ff9" }
reth-cli-util = { git = "https://github.com/clydemeng/reth.git", branch = "parlia-8e0ff9" }
reth-discv4 = { git = "https://github.com/clydemeng/reth.git", branch = "parlia-8e0ff9", features = ["test-utils"] }
reth-engine-primitives = { git = "https://github.com/clydemeng/reth.git", branch = "parlia-8e0ff9" }
reth-ethereum-forks = { git = "https://github.com/clydemeng/reth.git", branch = "parlia-8e0ff9", features = ["serde"] }
reth-ethereum-payload-builder = { git = "https://github.com/clydemeng/reth.git", branch = "parlia-8e0ff9" }
reth-ethereum-primitives = { git = "https://github.com/clydemeng/reth.git", branch = "parlia-8e0ff9" }
reth-eth-wire = { git = "https://github.com/clydemeng/reth.git", branch = "parlia-8e0ff9" }
reth-eth-wire-types = { git = "https://github.com/clydemeng/reth.git", branch = "parlia-8e0ff9" }
reth-evm = { git = "https://github.com/clydemeng/reth.git", branch = "parlia-8e0ff9" }
reth-evm-ethereum = { git = "https://github.com/clydemeng/reth.git", branch = "parlia-8e0ff9" }
# reth-execution-types = { git = "https://github.com/clydemeng/reth.git", branch = "extend-8e0ff926b" }
reth-transaction-pool = { git = "https://github.com/clydemeng/reth.git", branch = "parlia-8e0ff9" }
reth-node-core = { git = "https://github.com/clydemeng/reth.git", branch = "parlia-8e0ff9" }
reth-node-api = { git = "https://github.com/clydemeng/reth.git", branch = "parlia-8e0ff9" }
reth-node-builder = { git = "https://github.com/clydemeng/reth.git", branch = "parlia-8e0ff9" }
reth-payload-builder = { git = "https://github.com/clydemeng/reth.git", branch = "parlia-8e0ff9" }
reth-revm = { git = "https://github.com/clydemeng/reth.git", branch = "parlia-8e0ff9" }
reth-network = { git = "https://github.com/clydemeng/reth.git", branch = "parlia-8e0ff9", features = ["test-utils"] }
reth-network-p2p = { git = "https://github.com/clydemeng/reth.git", branch = "parlia-8e0ff9" }
reth-network-api = { git = "https://github.com/clydemeng/reth.git", branch = "parlia-8e0ff9" }
reth-node-ethereum = { git = "https://github.com/clydemeng/reth.git", branch = "parlia-8e0ff9", features = ["test-utils"] }
reth-network-peers = { git = "https://github.com/clydemeng/reth.git", branch = "parlia-8e0ff9" }
reth-payload-primitives = { git = "https://github.com/clydemeng/reth.git", branch = "parlia-8e0ff9" }
reth-primitives = { git = "https://github.com/clydemeng/reth.git", branch = "parlia-8e0ff9" }
reth-primitives-traits = { git = "https://github.com/clydemeng/reth.git", branch = "parlia-8e0ff9" }
reth-provider = { git = "https://github.com/clydemeng/reth.git", branch = "parlia-8e0ff9", features = ["test-utils"] }
reth-rpc-eth-api = { git = "https://github.com/clydemeng/reth.git", branch = "parlia-8e0ff9" }
reth-rpc-engine-api = { git = "https://github.com/clydemeng/reth.git", branch = "parlia-8e0ff9" }
reth-rpc-api = { git = "https://github.com/clydemeng/reth.git", branch = "parlia-8e0ff9" }
reth-tracing = { git = "https://github.com/clydemeng/reth.git", branch = "parlia-8e0ff9" }
reth-trie-common = { git = "https://github.com/clydemeng/reth.git", branch = "parlia-8e0ff9" }
reth-trie-db = { git = "https://github.com/clydemeng/reth.git", branch = "parlia-8e0ff9" }
reth-rpc = { git = "https://github.com/clydemeng/reth.git", branch = "parlia-8e0ff9" }
reth-optimism-rpc = { git = "https://github.com/clydemeng/reth.git", branch = "parlia-8e0ff9" }

revm = "27.0.2"

# Alloy stack (aligned with upstream reth @ 8e0ff9)
alloy-evm         = "0.14"
alloy-genesis     = "1.0.17"
alloy-consensus   = "1.0.17"
alloy-eips        = "1.0.17"
alloy-network     = "1.0.17"
alloy-rpc-types   = { version = "1.0.17", features = ["engine"] }
alloy-rpc-types-eth    = "1.0.17"
alloy-rpc-types-engine = "1.0.17"
alloy-signer      = "1.0.17"
alloy-chains      = "0.2.0"
alloy-rlp         = { version = "0.3.10", default-features = false, features = ["core-net"] }
alloy-dyn-abi     = "1.2.0"
alloy-json-abi    = { version = "1.2.0", default-features = false }
alloy-primitives  = { version = "1.2.0", default-features = false, features = ["map-foldhash"] }
alloy-sol-macro   = "1.2.0"
alloy-sol-types   = { version = "1.2.0", default-features = false }
=======
reth = { git = "https://github.com/paradigmxyz/reth", rev = "6487f0b" }
reth-cli = { git = "https://github.com/paradigmxyz/reth", rev = "6487f0b" }
reth-cli-commands = { git = "https://github.com/paradigmxyz/reth", rev = "6487f0b" }
reth-basic-payload-builder = { git = "https://github.com/paradigmxyz/reth", rev = "6487f0b" }
reth-db = { git = "https://github.com/paradigmxyz/reth", rev = "6487f0b" }
reth-engine-local = { git = "https://github.com/paradigmxyz/reth", rev = "6487f0b" }
reth-chainspec = { git = "https://github.com/paradigmxyz/reth", rev = "6487f0b" }
reth-cli-util = { git = "https://github.com/paradigmxyz/reth", rev = "6487f0b" }
reth-discv4 = { git = "https://github.com/paradigmxyz/reth", rev = "6487f0b", features = ["test-utils"] }
reth-engine-primitives = { git = "https://github.com/paradigmxyz/reth", rev = "6487f0b" }
reth-ethereum-forks = { git = "https://github.com/paradigmxyz/reth", rev = "6487f0b", features = ["serde"] }
reth-ethereum-payload-builder = { git = "https://github.com/paradigmxyz/reth", rev = "6487f0b" }
reth-ethereum-primitives = { git = "https://github.com/paradigmxyz/reth", rev = "6487f0b" }
reth-eth-wire = { git = "https://github.com/paradigmxyz/reth", rev = "6487f0b" }
reth-eth-wire-types = { git = "https://github.com/paradigmxyz/reth", rev = "6487f0b" }
reth-evm = { git = "https://github.com/paradigmxyz/reth", rev = "6487f0b" }
reth-evm-ethereum = { git = "https://github.com/paradigmxyz/reth", rev = "6487f0b" }
reth-node-core = { git = "https://github.com/paradigmxyz/reth", rev = "6487f0b" }
reth-revm = { git = "https://github.com/paradigmxyz/reth", rev = "6487f0b" }
reth-network = { git = "https://github.com/paradigmxyz/reth", rev = "6487f0b", features = ["test-utils"] }
reth-network-p2p = { git = "https://github.com/paradigmxyz/reth", rev = "6487f0b" }
reth-network-api = { git = "https://github.com/paradigmxyz/reth", rev = "6487f0b" }
reth-node-ethereum = { git = "https://github.com/paradigmxyz/reth", rev = "6487f0b", features = ["test-utils"] }
reth-network-peers = { git = "https://github.com/paradigmxyz/reth", rev = "6487f0b" }
reth-payload-primitives = { git = "https://github.com/paradigmxyz/reth", rev = "6487f0b" }
reth-primitives = { git = "https://github.com/paradigmxyz/reth", rev = "6487f0b" }
reth-primitives-traits = { git = "https://github.com/paradigmxyz/reth", rev = "6487f0b" }
reth-provider = { git = "https://github.com/paradigmxyz/reth", rev = "6487f0b", features = ["test-utils"] }
reth-rpc-eth-api = { git = "https://github.com/paradigmxyz/reth", rev = "6487f0b" }
reth-rpc-engine-api = { git = "https://github.com/paradigmxyz/reth", rev = "6487f0b" }
reth-tracing = { git = "https://github.com/paradigmxyz/reth", rev = "6487f0b" }
reth-trie-common = { git = "https://github.com/paradigmxyz/reth", rev = "6487f0b" }
reth-trie-db = { git = "https://github.com/paradigmxyz/reth", rev = "6487f0b" }
revm = "27.0.3"

# alloy dependencies
alloy-evm = "0.16.1"

alloy-genesis = "1.0.22"
alloy-consensus = "1.0.22"
alloy-eips = "1.0.22"
alloy-network = "1.0.22"
alloy-rpc-types = { version = "1.0.22", features = ["engine"] }
alloy-rpc-types-eth = "1.0.22"
alloy-rpc-types-engine = "1.0.22"
alloy-signer = "1.0.22"

alloy-chains = "0.2.0"
alloy-rlp = { version = "0.3.10", default-features = false, features = ["core-net"] }

alloy-dyn-abi = "1.2.0"
alloy-json-abi = { version = "1.2.0", default-features = false }
alloy-primitives = { version = "1.2.0", default-features = false, features = ["map-foldhash"] }
alloy-sol-macro = "1.2.0"
alloy-sol-types = { version = "1.2.0", default-features = false }
>>>>>>> 1b717643

jsonrpsee = "0.25.1"
jsonrpsee-core = { version = "0.25.1" }
jsonrpsee-types = "0.25.1"

# misc dependencies
auto_impl = "1"
async-trait = "0.1"
bytes = "1.5"
clap = { version = "4.4", features = ["derive"] }
cfg-if = { version = "1.0", default-features = false }
derive_more = "0.99"
eyre = "0.6"
futures = "0.3"
lazy_static = "1.4.0"
phf = { version = "0.11", features = ["macros"] }
once_cell = { version = "1.19", default-features = false, features = ["alloc"] }
parity-bytes = { version = "0.1.2", default-features = false }
secp256k1 = { version = "0.28", features = ["global-context", "std", "recovery"] }
serde = { version = "1.0", features = ["derive"], default-features = false }
serde_json = "1.0"
serde_cbor = "0.11"
parking_lot = "0.12"
schnellru = "0.2"
thiserror = "1.0"
tokio = { version = "1.36", features = ["full"] }
tokio-stream = "0.1"
tracing = "0.1"


# precompiles deps
bls_on_arkworks = "0.3.0"

cometbft = { git = "https://github.com/bnb-chain/greenfield-cometbft-rs.git", rev = "1282547" }
cometbft-light-client-verifier = { git = "https://github.com/bnb-chain/greenfield-cometbft-rs.git", rev = "1282547" }
cometbft-proto = { git = "https://github.com/bnb-chain/greenfield-cometbft-rs.git", rev = "1282547" }
cometbft-light-client = { git = "https://github.com/bnb-chain/greenfield-cometbft-rs.git", rev = "1282547" }

prost = { version = "0.12.6" }

tendermint = { git = "https://github.com/bnb-chain/tendermint-rs-parlia", rev = "8c21ccbd58a174e07eed2c9343e63ccd00f0fbd5", features = ["secp256k1"] }
rand = "0.8"

[target.'cfg(unix)'.dependencies]
tikv-jemalloc-ctl = "0.6"
tikv-jemallocator = { version = "0.6", optional = true }
tempfile = "3.0"
dirs = "5.0"
libc = "0.2"

[features]
default = ["jemalloc"]
jemalloc = ["dep:tikv-jemallocator"]
dev = [
    "reth-cli-commands/arbitrary",
    "reth/dev",
    "revm/dev",
]

asm-keccak = [
    "reth-node-core/asm-keccak",
    "reth-primitives/asm-keccak",
    "reth-node-ethereum/asm-keccak",
]

serde = [
    "alloy-chains/serde",
    "alloy-consensus/serde",
    "alloy-eips/serde",
    "alloy-primitives/serde",
    "alloy-rpc-types-engine/serde",
    "alloy-rpc-types-eth/serde",
    "bytes/serde",
    "parking_lot/serde",
    "reth-eth-wire/serde",
    "reth-eth-wire-types/serde",
    "reth-ethereum-forks/serde",
    "reth-ethereum-primitives/serde",
    "reth-network/serde",
    "reth-network-api/serde",
    "reth-primitives-traits/serde",
    "reth-revm/serde",
    "reth-trie-common/serde",
    "reth-trie-db/serde",
    "revm/serde",
    "secp256k1/serde",
]

client = [
    "jsonrpsee/client",
    "jsonrpsee/async-client",
    "reth-rpc-eth-api/client",
]

<<<<<<< HEAD
[dev-dependencies]
# E2E test-suite support
reth-e2e-test-utils = { git = "https://github.com/clydemeng/reth.git", branch = "parlia-8e0ff9" }
# (all other reth crates are pulled in automatically via workspace deps)

=======
[profile.release]
opt-level = 3
lto = "thin"
debug = "none"
strip = "symbols"
panic = "unwind"
codegen-units = 16

[profile.maxperf]
inherits = "release"
lto = "fat"
codegen-units = 1
>>>>>>> 1b717643
<|MERGE_RESOLUTION|>--- conflicted
+++ resolved
@@ -17,102 +17,48 @@
 path = "src/bin/snapshot_checker.rs"
 
 [dependencies]
-<<<<<<< HEAD
-reth = { git = "https://github.com/clydemeng/reth.git", branch = "parlia-8e0ff9" }
-reth-cli = { git = "https://github.com/clydemeng/reth.git", branch = "parlia-8e0ff9" }
-reth-cli-commands = { git = "https://github.com/clydemeng/reth.git", branch = "parlia-8e0ff9" }
-reth-basic-payload-builder = { git = "https://github.com/clydemeng/reth.git", branch = "parlia-8e0ff9" }
-reth-db = { git = "https://github.com/clydemeng/reth.git", branch = "parlia-8e0ff9" }
-reth-engine-local = { git = "https://github.com/clydemeng/reth.git", branch = "parlia-8e0ff9" }
-reth-chainspec = { git = "https://github.com/clydemeng/reth.git", branch = "parlia-8e0ff9" }
-reth-cli-util = { git = "https://github.com/clydemeng/reth.git", branch = "parlia-8e0ff9" }
-reth-discv4 = { git = "https://github.com/clydemeng/reth.git", branch = "parlia-8e0ff9", features = ["test-utils"] }
-reth-engine-primitives = { git = "https://github.com/clydemeng/reth.git", branch = "parlia-8e0ff9" }
-reth-ethereum-forks = { git = "https://github.com/clydemeng/reth.git", branch = "parlia-8e0ff9", features = ["serde"] }
-reth-ethereum-payload-builder = { git = "https://github.com/clydemeng/reth.git", branch = "parlia-8e0ff9" }
-reth-ethereum-primitives = { git = "https://github.com/clydemeng/reth.git", branch = "parlia-8e0ff9" }
-reth-eth-wire = { git = "https://github.com/clydemeng/reth.git", branch = "parlia-8e0ff9" }
-reth-eth-wire-types = { git = "https://github.com/clydemeng/reth.git", branch = "parlia-8e0ff9" }
-reth-evm = { git = "https://github.com/clydemeng/reth.git", branch = "parlia-8e0ff9" }
-reth-evm-ethereum = { git = "https://github.com/clydemeng/reth.git", branch = "parlia-8e0ff9" }
+reth = { git = "https://github.com/clydemeng/reth.git", branch = "parlia-6487f0b" }
+reth-cli = { git = "https://github.com/clydemeng/reth.git", branch = "parlia-6487f0b" }
+reth-cli-commands = { git = "https://github.com/clydemeng/reth.git", branch = "parlia-6487f0b" }
+reth-basic-payload-builder = { git = "https://github.com/clydemeng/reth.git", branch = "parlia-6487f0b" }
+reth-db = { git = "https://github.com/clydemeng/reth.git", branch = "parlia-6487f0b" }
+reth-engine-local = { git = "https://github.com/clydemeng/reth.git", branch = "parlia-6487f0b" }
+reth-chainspec = { git = "https://github.com/clydemeng/reth.git", branch = "parlia-6487f0b" }
+reth-cli-util = { git = "https://github.com/clydemeng/reth.git", branch = "parlia-6487f0b" }
+reth-discv4 = { git = "https://github.com/clydemeng/reth.git", branch = "parlia-6487f0b", features = ["test-utils"] }
+reth-engine-primitives = { git = "https://github.com/clydemeng/reth.git", branch = "parlia-6487f0b" }
+reth-ethereum-forks = { git = "https://github.com/clydemeng/reth.git", branch = "parlia-6487f0b", features = ["serde"] }
+reth-ethereum-payload-builder = { git = "https://github.com/clydemeng/reth.git", branch = "parlia-6487f0b" }
+reth-ethereum-primitives = { git = "https://github.com/clydemeng/reth.git", branch = "parlia-6487f0b" }
+reth-eth-wire = { git = "https://github.com/clydemeng/reth.git", branch = "parlia-6487f0b" }
+reth-eth-wire-types = { git = "https://github.com/clydemeng/reth.git", branch = "parlia-6487f0b" }
+reth-evm = { git = "https://github.com/clydemeng/reth.git", branch = "parlia-6487f0b" }
+reth-evm-ethereum = { git = "https://github.com/clydemeng/reth.git", branch = "parlia-6487f0b" }
 # reth-execution-types = { git = "https://github.com/clydemeng/reth.git", branch = "extend-8e0ff926b" }
-reth-transaction-pool = { git = "https://github.com/clydemeng/reth.git", branch = "parlia-8e0ff9" }
-reth-node-core = { git = "https://github.com/clydemeng/reth.git", branch = "parlia-8e0ff9" }
-reth-node-api = { git = "https://github.com/clydemeng/reth.git", branch = "parlia-8e0ff9" }
-reth-node-builder = { git = "https://github.com/clydemeng/reth.git", branch = "parlia-8e0ff9" }
-reth-payload-builder = { git = "https://github.com/clydemeng/reth.git", branch = "parlia-8e0ff9" }
-reth-revm = { git = "https://github.com/clydemeng/reth.git", branch = "parlia-8e0ff9" }
-reth-network = { git = "https://github.com/clydemeng/reth.git", branch = "parlia-8e0ff9", features = ["test-utils"] }
-reth-network-p2p = { git = "https://github.com/clydemeng/reth.git", branch = "parlia-8e0ff9" }
-reth-network-api = { git = "https://github.com/clydemeng/reth.git", branch = "parlia-8e0ff9" }
-reth-node-ethereum = { git = "https://github.com/clydemeng/reth.git", branch = "parlia-8e0ff9", features = ["test-utils"] }
-reth-network-peers = { git = "https://github.com/clydemeng/reth.git", branch = "parlia-8e0ff9" }
-reth-payload-primitives = { git = "https://github.com/clydemeng/reth.git", branch = "parlia-8e0ff9" }
-reth-primitives = { git = "https://github.com/clydemeng/reth.git", branch = "parlia-8e0ff9" }
-reth-primitives-traits = { git = "https://github.com/clydemeng/reth.git", branch = "parlia-8e0ff9" }
-reth-provider = { git = "https://github.com/clydemeng/reth.git", branch = "parlia-8e0ff9", features = ["test-utils"] }
-reth-rpc-eth-api = { git = "https://github.com/clydemeng/reth.git", branch = "parlia-8e0ff9" }
-reth-rpc-engine-api = { git = "https://github.com/clydemeng/reth.git", branch = "parlia-8e0ff9" }
-reth-rpc-api = { git = "https://github.com/clydemeng/reth.git", branch = "parlia-8e0ff9" }
-reth-tracing = { git = "https://github.com/clydemeng/reth.git", branch = "parlia-8e0ff9" }
-reth-trie-common = { git = "https://github.com/clydemeng/reth.git", branch = "parlia-8e0ff9" }
-reth-trie-db = { git = "https://github.com/clydemeng/reth.git", branch = "parlia-8e0ff9" }
-reth-rpc = { git = "https://github.com/clydemeng/reth.git", branch = "parlia-8e0ff9" }
-reth-optimism-rpc = { git = "https://github.com/clydemeng/reth.git", branch = "parlia-8e0ff9" }
+reth-transaction-pool = { git = "https://github.com/clydemeng/reth.git", branch = "parlia-6487f0b" }
+reth-node-core = { git = "https://github.com/clydemeng/reth.git", branch = "parlia-6487f0b" }
+reth-node-api = { git = "https://github.com/clydemeng/reth.git", branch = "parlia-6487f0b" }
+reth-node-builder = { git = "https://github.com/clydemeng/reth.git", branch = "parlia-6487f0b" }
+reth-payload-builder = { git = "https://github.com/clydemeng/reth.git", branch = "parlia-6487f0b" }
+reth-revm = { git = "https://github.com/clydemeng/reth.git", branch = "parlia-6487f0b" }
+reth-network = { git = "https://github.com/clydemeng/reth.git", branch = "parlia-6487f0b", features = ["test-utils"] }
+reth-network-p2p = { git = "https://github.com/clydemeng/reth.git", branch = "parlia-6487f0b" }
+reth-network-api = { git = "https://github.com/clydemeng/reth.git", branch = "parlia-6487f0b" }
+reth-node-ethereum = { git = "https://github.com/clydemeng/reth.git", branch = "parlia-6487f0b", features = ["test-utils"] }
+reth-network-peers = { git = "https://github.com/clydemeng/reth.git", branch = "parlia-6487f0b" }
+reth-payload-primitives = { git = "https://github.com/clydemeng/reth.git", branch = "parlia-6487f0b" }
+reth-primitives = { git = "https://github.com/clydemeng/reth.git", branch = "parlia-6487f0b" }
+reth-primitives-traits = { git = "https://github.com/clydemeng/reth.git", branch = "parlia-6487f0b" }
+reth-provider = { git = "https://github.com/clydemeng/reth.git", branch = "parlia-6487f0b", features = ["test-utils"] }
+reth-rpc-eth-api = { git = "https://github.com/clydemeng/reth.git", branch = "parlia-6487f0b" }
+reth-rpc-engine-api = { git = "https://github.com/clydemeng/reth.git", branch = "parlia-6487f0b" }
+reth-rpc-api = { git = "https://github.com/clydemeng/reth.git", branch = "parlia-6487f0b" }
+reth-tracing = { git = "https://github.com/clydemeng/reth.git", branch = "parlia-6487f0b" }
+reth-trie-common = { git = "https://github.com/clydemeng/reth.git", branch = "parlia-6487f0b" }
+reth-trie-db = { git = "https://github.com/clydemeng/reth.git", branch = "parlia-6487f0b" }
+reth-rpc = { git = "https://github.com/clydemeng/reth.git", branch = "parlia-6487f0b" }
+reth-optimism-rpc = { git = "https://github.com/clydemeng/reth.git", branch = "parlia-6487f0b" }
 
-revm = "27.0.2"
-
-# Alloy stack (aligned with upstream reth @ 8e0ff9)
-alloy-evm         = "0.14"
-alloy-genesis     = "1.0.17"
-alloy-consensus   = "1.0.17"
-alloy-eips        = "1.0.17"
-alloy-network     = "1.0.17"
-alloy-rpc-types   = { version = "1.0.17", features = ["engine"] }
-alloy-rpc-types-eth    = "1.0.17"
-alloy-rpc-types-engine = "1.0.17"
-alloy-signer      = "1.0.17"
-alloy-chains      = "0.2.0"
-alloy-rlp         = { version = "0.3.10", default-features = false, features = ["core-net"] }
-alloy-dyn-abi     = "1.2.0"
-alloy-json-abi    = { version = "1.2.0", default-features = false }
-alloy-primitives  = { version = "1.2.0", default-features = false, features = ["map-foldhash"] }
-alloy-sol-macro   = "1.2.0"
-alloy-sol-types   = { version = "1.2.0", default-features = false }
-=======
-reth = { git = "https://github.com/paradigmxyz/reth", rev = "6487f0b" }
-reth-cli = { git = "https://github.com/paradigmxyz/reth", rev = "6487f0b" }
-reth-cli-commands = { git = "https://github.com/paradigmxyz/reth", rev = "6487f0b" }
-reth-basic-payload-builder = { git = "https://github.com/paradigmxyz/reth", rev = "6487f0b" }
-reth-db = { git = "https://github.com/paradigmxyz/reth", rev = "6487f0b" }
-reth-engine-local = { git = "https://github.com/paradigmxyz/reth", rev = "6487f0b" }
-reth-chainspec = { git = "https://github.com/paradigmxyz/reth", rev = "6487f0b" }
-reth-cli-util = { git = "https://github.com/paradigmxyz/reth", rev = "6487f0b" }
-reth-discv4 = { git = "https://github.com/paradigmxyz/reth", rev = "6487f0b", features = ["test-utils"] }
-reth-engine-primitives = { git = "https://github.com/paradigmxyz/reth", rev = "6487f0b" }
-reth-ethereum-forks = { git = "https://github.com/paradigmxyz/reth", rev = "6487f0b", features = ["serde"] }
-reth-ethereum-payload-builder = { git = "https://github.com/paradigmxyz/reth", rev = "6487f0b" }
-reth-ethereum-primitives = { git = "https://github.com/paradigmxyz/reth", rev = "6487f0b" }
-reth-eth-wire = { git = "https://github.com/paradigmxyz/reth", rev = "6487f0b" }
-reth-eth-wire-types = { git = "https://github.com/paradigmxyz/reth", rev = "6487f0b" }
-reth-evm = { git = "https://github.com/paradigmxyz/reth", rev = "6487f0b" }
-reth-evm-ethereum = { git = "https://github.com/paradigmxyz/reth", rev = "6487f0b" }
-reth-node-core = { git = "https://github.com/paradigmxyz/reth", rev = "6487f0b" }
-reth-revm = { git = "https://github.com/paradigmxyz/reth", rev = "6487f0b" }
-reth-network = { git = "https://github.com/paradigmxyz/reth", rev = "6487f0b", features = ["test-utils"] }
-reth-network-p2p = { git = "https://github.com/paradigmxyz/reth", rev = "6487f0b" }
-reth-network-api = { git = "https://github.com/paradigmxyz/reth", rev = "6487f0b" }
-reth-node-ethereum = { git = "https://github.com/paradigmxyz/reth", rev = "6487f0b", features = ["test-utils"] }
-reth-network-peers = { git = "https://github.com/paradigmxyz/reth", rev = "6487f0b" }
-reth-payload-primitives = { git = "https://github.com/paradigmxyz/reth", rev = "6487f0b" }
-reth-primitives = { git = "https://github.com/paradigmxyz/reth", rev = "6487f0b" }
-reth-primitives-traits = { git = "https://github.com/paradigmxyz/reth", rev = "6487f0b" }
-reth-provider = { git = "https://github.com/paradigmxyz/reth", rev = "6487f0b", features = ["test-utils"] }
-reth-rpc-eth-api = { git = "https://github.com/paradigmxyz/reth", rev = "6487f0b" }
-reth-rpc-engine-api = { git = "https://github.com/paradigmxyz/reth", rev = "6487f0b" }
-reth-tracing = { git = "https://github.com/paradigmxyz/reth", rev = "6487f0b" }
-reth-trie-common = { git = "https://github.com/paradigmxyz/reth", rev = "6487f0b" }
-reth-trie-db = { git = "https://github.com/paradigmxyz/reth", rev = "6487f0b" }
 revm = "27.0.3"
 
 # alloy dependencies
@@ -135,7 +81,6 @@
 alloy-primitives = { version = "1.2.0", default-features = false, features = ["map-foldhash"] }
 alloy-sol-macro = "1.2.0"
 alloy-sol-types = { version = "1.2.0", default-features = false }
->>>>>>> 1b717643
 
 jsonrpsee = "0.25.1"
 jsonrpsee-core = { version = "0.25.1" }
@@ -230,13 +175,12 @@
     "reth-rpc-eth-api/client",
 ]
 
-<<<<<<< HEAD
 [dev-dependencies]
 # E2E test-suite support
-reth-e2e-test-utils = { git = "https://github.com/clydemeng/reth.git", branch = "parlia-8e0ff9" }
+reth-e2e-test-utils = { git = "https://github.com/clydemeng/reth.git", branch = "parlia-6487f0b" }
 # (all other reth crates are pulled in automatically via workspace deps)
 
-=======
+
 [profile.release]
 opt-level = 3
 lto = "thin"
@@ -248,5 +192,4 @@
 [profile.maxperf]
 inherits = "release"
 lto = "fat"
-codegen-units = 1
->>>>>>> 1b717643
+codegen-units = 1